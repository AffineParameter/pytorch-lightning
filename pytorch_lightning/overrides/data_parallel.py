--- conflicted
+++ resolved
@@ -53,11 +53,7 @@
 
     """
 
-<<<<<<< HEAD
-    def __init__(self, pl_module: 'pl.LightningModule'):
-=======
     def __init__(self, pl_module: 'pl.LightningModule') -> None:
->>>>>>> 7e6010fc
         super().__init__(pl_module)
         _ignore_scalar_return_in_dp()
 

--- conflicted
+++ resolved
@@ -11,11 +11,7 @@
 # WITHOUT WARRANTIES OR CONDITIONS OF ANY KIND, either express or implied.
 # See the License for the specific language governing permissions and
 # limitations under the License.
-<<<<<<< HEAD
-from typing import Any, cast, TYPE_CHECKING, Union
-=======
 from typing import Union
->>>>>>> 402a2587
 
 from pytorch_lightning.plugins.precision.native_amp import NativeMixedPrecisionPlugin
 from pytorch_lightning.utilities import _FAIRSCALE_AVAILABLE, _NATIVE_AMP_AVAILABLE

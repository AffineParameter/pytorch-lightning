# Copyright The PyTorch Lightning team.
#
# Licensed under the Apache License, Version 2.0 (the "License");
# you may not use this file except in compliance with the License.
# You may obtain a copy of the License at
#
#     http://www.apache.org/licenses/LICENSE-2.0
#
# Unless required by applicable law or agreed to in writing, software
# distributed under the License is distributed on an "AS IS" BASIS,
# WITHOUT WARRANTIES OR CONDITIONS OF ANY KIND, either express or implied.
# See the License for the specific language governing permissions and
# limitations under the License
import logging
import os
from typing import List, Optional

import torch
import torch.distributed as torch_distrib
from torch import nn
from torch.nn.parallel import DistributedDataParallel
from torch.optim import Optimizer

from pytorch_lightning.core.lightning import LightningModule
from pytorch_lightning.overrides.distributed import LightningDistributedModule
from pytorch_lightning.plugins.training_type.rpc import DEFAULT_RPC_TIMEOUT_SEC, RPCPlugin
from pytorch_lightning.trainer.states import RunningStage
from pytorch_lightning.utilities import _FAIRSCALE_PIPE_AVAILABLE, rank_zero_only
from pytorch_lightning.utilities.exceptions import MisconfigurationException

if _FAIRSCALE_PIPE_AVAILABLE:
    import fairscale.nn.model_parallel as mpu
    from fairscale.nn import PipeRPCWrapper
    from fairscale.nn.pipe import balance as pipe_balance
    from fairscale.nn.pipe import rpc as rpc_pipe
    from fairscale.nn.pipe.pipeline import PipelineStyle

log = logging.getLogger(__name__)


class RPCSequentialPlugin(RPCPlugin):

    def __init__(
        self,
        balance: List[int],
        microbatches: int = 8,
        checkpoint: str = 'except_last',
        balance_mode: str = "balance_by_size",
        pipelined_backward: Optional[bool] = True,
        rpc_timeout_sec: float = DEFAULT_RPC_TIMEOUT_SEC,
        **kwargs
    ):
        """
        Provides sequential model parallelism for :class:`nn.Sequential <torch.nn.Sequential>` module.
        If the module requires lots of memory, Pipe can be used to reduce this by leveraging multiple GPUs.

        .. _RPCSequentialPlugin: https://arxiv.org/abs/1811.06965

        Pipeline parallelism comes with with checkpointing to reduce peak
        memory required to train while minimizing device under-utilization.
        This is turned on by default and can be turned off via the checkpoint argument.

        You should determine the balance when defining the plugin,
        or you can pass an example input array via the LightningModule to infer a balance.
        The module will be partitioned into multiple devices according to the given balance. You may also rely on
        your own heuristics to find your own optimal configuration.

        Args:
            balance: The balance of the model, i.e [2, 2] (two layers on each GPU).
            If not provided assumes user provides an input example array to find a balance on all GPUs.

            microbatches: Allows for parallelization to reduce device utilization
            by splitting the batch into further smaller batches.

            checkpoint: Enables gradient checkpointing. ['always', 'except_last', 'never']

            balance_mode: Type of balance heuristic to use if balance to be inferred.

                - 'balance_by_size': checks memory usage of each layer and determines balance

                - 'balance_by_time': checks time of each layer and determines balance

            pipelined_backward: if True, call torch.autograd.backward once per microbatch on the

            backward pass (instead of once for the whole batch). This works
            around a potential deadlock in pytorch when using tensor parallelism
            at the same time. Defaults to `True` if
            `get_model_parallel_world_size() > 1`
        """
        self._check_pipe_available()
        super().__init__(rpc_timeout_sec=rpc_timeout_sec, **kwargs)

        self.balance = balance

        self.microbatches = microbatches
        self.checkpoint = checkpoint
        self.balance_mode = balance_mode
        self.pipelined_backward = pipelined_backward
        self._main_rpc_process = True

    def init_ddp_connection(
        self,
        global_rank: int,
        world_size: int,
    ) -> None:
        if self.lightning_module.trainer.amp_backend is not None:
            raise MisconfigurationException(
<<<<<<< HEAD
                'RPCSequentialPlugin is currently not supported in Automatic Mixed Precision'
=======
                '`RPCSequentialPlugin` is currently not supported in Automatic Mixed Precision'
>>>>>>> 0345fcfa
            )

        if self._skip_init_connections():
            return
        super().init_ddp_connection(
            global_rank=global_rank,
            world_size=world_size,
        )
        super().init_rpc_connection(global_rank=global_rank, world_size=world_size)
        model = self.lightning_module
        self.gpus_per_model = self._infer_check_num_gpus()
        self.init_model_parallel_groups()
        self.set_main_rpc_process()

        self._check_sequential_model_exists(model)

        # check if user given balance is valid
        if self.balance is not None:
            self._assert_valid_model_balance()

        if self.main_rpc_process:
            if self.balance is None:
                self._infer_model_balance()
            self.init_pipe_module()
        else:
            self.handle_transferred_pipe_module()
            self.exit_rpc_process()

    def _infer_model_balance(self):
        log.info(f'Inferring model balance using {self.balance_mode} mode')
        model = self.lightning_module
        if model.example_input_array is None:
            raise MisconfigurationException(
                'Please set example_input_array to your model, so we can infer the right model balance for you'
            )
        balance_func = getattr(pipe_balance, self.balance_mode)
        self.balance = balance_func(self.gpus_per_model, model.sequential_module, model.example_input_array)
        self._sync_balance_to_all_parallel_groups()

        log.info(f'The following model balance {self.balance.tolist()} was inferred using {self.balance_mode} mode')

    def _sync_balance_to_all_parallel_groups(self, main_rank=0):
        """
        Ensures that we sync the balance to all main processes, so that the balance is the same per replica.
        Args:
            main_rank: The rank with the balance we'd like to replicate.
        """
        self.balance = torch.tensor(self.balance, dtype=torch.int, device='cuda')
        # Ensure we sync to all processes within the main data parallel group
        # We use the data parallel group as all main processes are found within the same group
        torch_distrib.broadcast(self.balance, src=main_rank, group=mpu.get_data_parallel_group())
        self.balance = self.balance.cpu()

    def _check_sequential_model_exists(self, model):
        if not hasattr(model, "sequential_module") or not isinstance(model.sequential_module, nn.Sequential):
            raise MisconfigurationException(
                'Could not find a PipeLightningModule within the model. '
                'Did you set your sequential model as the `sequential_module` attribute of your model?'
            )

    def _find_and_init_pipe_module(self, model):
        if hasattr(model, "sequential_module") and isinstance(model.sequential_module, LightningPipeModule):
            # model has been wrapped already
            return
        elif hasattr(model, "sequential_module") and isinstance(model.sequential_module, nn.Sequential):
            # try to wrap model for the user
            model.sequential_module = LightningPipeModule(
                model.sequential_module,
                balance=self.balance,
                microbatches=self.microbatches,
                checkpoint=self.checkpoint,
            )
            # Update references for workers to access correct lightning functions when calling RPC
            model.sequential_module.trainer = model.trainer
            model.sequential_module.configure_optimizers = model.configure_optimizers

            # Update references for main process to access correct lightning functions when calling RPC
            model.sequential_module.module.model.trainer = model.trainer
            model.sequential_module.module.model.configure_optimizers = model.configure_optimizers

            self.model = model

        else:
            raise MisconfigurationException(
                'Could not find a PipeLightningModule within the model. '
                'Did you defined set your sequential model as a `sequential_module` attribute of your model?'
            )

    def _assert_valid_model_balance(self):
        model = self.lightning_module
        if sum(self.balance) != len(model.sequential_module):
            raise MisconfigurationException(
                f'The provided balance sum: {sum(self.balance)} does not'
                f' match your Sequential length: {len(model.sequential_module)}'
            )

    def _skip_init_connections(self):
        """
        Skip initialization if torch is already initialized and we're in testing.
        Returns: Whether to skip initialization

        """
        return torch_distrib.is_initialized() and self.lightning_module.running_stage == RunningStage.TESTING

    def init_model_parallel_groups(self):
        num_model_parallel = 1  # TODO currently no support for vertical model parallel
        mpu.initialize_model_parallel(model_parallel_size_=num_model_parallel, pipeline_length=self.gpus_per_model)

    def _infer_check_num_gpus(self):
        """
        Infer the number of GPUs per model.

        Returns: The appropriate balance for the model
        """
        if isinstance(self.balance, list):
            if len(self.balance) != (self.world_size / self.num_nodes):
                raise MisconfigurationException(
                    "Pipe currently only supports splitting the module onto all available GPUs"
                )
            # User has defined a balance for his model
            return len(self.balance)
        # Assume that the user wants to balance his model on all GPUs
        return self.world_size

    def handle_transferred_pipe_module(self) -> None:
        if not self.lightning_module.running_stage == RunningStage.TESTING:
            torch_distrib.barrier()  # Ensure we await main process initialization
            # Add trainer/configure_optimizers to the pipe model for access in all worker processes
            rpc_pipe.PipeModel.trainer = self.lightning_module.trainer
            del rpc_pipe.PipeModel.trainer.model.sequential_module
            rpc_pipe.PipeModel.trainer.model.sequential_module = rpc_pipe.PipeModel
            rpc_pipe.PipeModel.configure_optimizers = self.lightning_module.configure_optimizers

    def init_pipe_module(self) -> None:
        # Create pipe_module
        model = self.lightning_module
        self._find_and_init_pipe_module(model)
        if not self.lightning_module.running_stage == RunningStage.TESTING:
            torch_distrib.barrier()  # Ensure we join main process initialization
            model.sequential_module.foreach_worker(register_optimizers, include_self=True)

            # TODO: Move this to the connector

    def pre_backward(self, closure_loss: torch.Tensor, should_accumulate: bool, optimizer: Optimizer, opt_idx: int):
        """Run before precision plugin executes backward"""

    def configure_ddp(self):
        if self.main_rpc_process:
            self.pre_configure_ddp()

            self._model = DistributedDataParallel(
                LightningDistributedModule(self.model),
                device_ids=self.determine_ddp_device_ids(),
                process_group=mpu.get_data_parallel_group(),
                **self._ddp_kwargs,
            )
            # Plugin handle backwards across processes. Currently not supported for DDP + pipe parallel
            self._model.require_backward_grad_sync = False

    @rank_zero_only
    def rpc_save_model(self, save_model_fn, last_filepath, trainer, pl_module) -> None:
        model = self.lightning_module
        if not hasattr(model.sequential_module, "foreach_worker"):
            return
        current_layers = pl_module.sequential_module
        model.sequential_module.foreach_worker(
            save_layers_on_all_rank_zero_workers, {"gpus_per_model": self.gpus_per_model}, include_self=True
        )
        pl_module.sequential_module = load_sequential_from_saved_layers(self.gpus_per_model)
        save_model_fn(last_filepath, trainer, pl_module)
        pl_module.sequential_module = current_layers

    def worker_optimizer_step(self, model: LightningModule, opt_idx: int, *args, **kwargs) -> None:
        model.sequential_module.foreach_worker(
            run_optimizer, {
                "opt_idx": opt_idx,
                "args": args,
                "kwargs": kwargs
            }, include_self=False
        )

    @property
    def distributed_sampler_kwargs(self):
        return dict(
            num_replicas=mpu.get_data_parallel_world_size(),
            rank=mpu.get_data_parallel_rank(),
        )

    @property
    def data_parallel_group(self):
        return mpu.get_data_parallel_group()

    def set_main_rpc_process(self):
        self.main_rpc_process = torch_distrib.get_rank(group=mpu.get_pipeline_parallel_group()) == 0

    @property
    def main_rpc_process(self) -> bool:
        return self._main_rpc_process

    @main_rpc_process.setter
    def main_rpc_process(self, is_main_process):
        self._main_rpc_process = is_main_process

    def barrier(self, name: Optional[str] = None) -> None:
        if torch_distrib.is_initialized() and self.main_rpc_process:
            torch_distrib.barrier(group=self.data_parallel_group)

    def _check_pipe_available(self):
        if not _FAIRSCALE_PIPE_AVAILABLE:
            raise MisconfigurationException(
                'PipeRPCPlugin requires FairScale and currently is only supported on PyTorch 1.6.'
            )

    def post_optimizer_step(self, optimizer: Optimizer, optimizer_idx: int, **kwargs) -> None:
        """Hook to do something after each optimizer step."""
        if self.rpc_enabled and self.main_rpc_process:
            # Initialize optimizer step on main process
            self.worker_optimizer_step(model=self.lightning_module, opt_idx=optimizer_idx, **kwargs)

    def post_training(self):
        if self.main_rpc_process:
            super().post_training()

    def start_training(self, trainer: 'Trainer') -> None:
        if self.main_rpc_process:
            super().start_training(trainer)

    def start_testing(self, trainer: 'Trainer') -> None:
        if self.main_rpc_process:
            super().start_testing(trainer)


class LightningPipeModule(nn.Module):
    """
    This class wraps Fairscale Pipe and PipeRCPWrapper class.
    """

    def __init__(self, module: nn.Sequential, balance: List[int], microbatches: int = 8, checkpoint='never'):
        super().__init__()
        self.module = module
        self.balance = balance
        self.microbatches = microbatches
        self.checkpoint = checkpoint
        self._init_pipe()

    def _init_pipe(self):
        device = torch.device("cuda", torch_distrib.get_rank())

        self.module = PipeRPCWrapper(
            module=self.module,
            balance=self.balance,
            chunks=self.microbatches,
            style=PipelineStyle.MultiProcess,
            input_device=device,
            worker_map=self.get_worker_map(),
            checkpoint=self.checkpoint,
        )

    def foreach_worker(self, *args, **kwargs):
        self.module.foreach_worker(*args, **kwargs)

    def forward(self, *args, **kwargs):
        return self.module(*args, **kwargs)

    def get_worker_map(self):
        # TODO, is this correct with multinodes? We also assume "worker" is the same as defined in the RPCPlugin
        return {rank: f"worker{rank}" for rank in range(torch_distrib.get_world_size())}


def register_optimizers(ctx, model):
    optimizers, lr_schedulers, optimizer_frequencies = model.trainer.init_optimizers(model)
    model.trainer.optimizers = optimizers
    model.trainer.lr_schedulers = lr_schedulers
    model.trainer.optimizer_frequencies = optimizer_frequencies


def run_optimizer(ctx, model):
    trainer = model.trainer
    opt_idx = ctx["opt_idx"]
    optimizer = trainer.optimizers[opt_idx]
    optimizer.step(*ctx["args"], **ctx["kwargs"])


def save_layers_on_all_rank_zero_workers(ctx, model):
    gpus_per_model = ctx["gpus_per_model"]
    rank = torch_distrib.get_rank()
    if rank in range(gpus_per_model):
        seq = list(model.children())[0]
        torch.save(seq, f"seq_{rank}.pt")


def load_sequential_from_saved_layers(gpus_per_model):
    partial_seqs = [torch.load(f"seq_{rank}.pt", map_location='cpu') for rank in range(gpus_per_model)]
    seq = nn.Sequential()
    for p_seq in partial_seqs:
        for name, child in p_seq.named_children():
            seq.add_module(name, child)
    # delete tmp files
    [os.remove(f"seq_{rank}.pt") for rank in range(gpus_per_model)]
    return seq<|MERGE_RESOLUTION|>--- conflicted
+++ resolved
@@ -105,11 +105,7 @@
     ) -> None:
         if self.lightning_module.trainer.amp_backend is not None:
             raise MisconfigurationException(
-<<<<<<< HEAD
-                'RPCSequentialPlugin is currently not supported in Automatic Mixed Precision'
-=======
                 '`RPCSequentialPlugin` is currently not supported in Automatic Mixed Precision'
->>>>>>> 0345fcfa
             )
 
         if self._skip_init_connections():

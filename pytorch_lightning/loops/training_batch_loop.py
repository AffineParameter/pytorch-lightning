--- conflicted
+++ resolved
@@ -59,22 +59,8 @@
         return len(self._remaining_splits) == 0
 
     @property
-<<<<<<< HEAD
-    def skip_backward(self) -> bool:
-        """ Determines whether the loop will skip backward during automatic optimization. """
-        return self._skip_backward
-
-    @skip_backward.setter
-    def skip_backward(self, value: bool) -> None:
-        """ Determines whether the loop will skip backward during automatic optimization. """
-        self._skip_backward = value
-
-    @property
     def optimizer_freq_cumsum(self) -> int:
         """Returns the cumulated sum of optimizer frequencies"""
-=======
-    def optimizer_freq_cumsum(self):
->>>>>>> 7de848db
         if self._optimizer_freq_cumsum is None:
             self._optimizer_freq_cumsum = np.cumsum(self.trainer.optimizer_frequencies)
         return self._optimizer_freq_cumsum
@@ -458,17 +444,12 @@
         )
         return grad_norm_dict
 
-<<<<<<< HEAD
-    def _accumulated_batches_reached(self) -> bool:
-        """Checks if the requested number of accumulation steps was already performed"""
-=======
-    def _accumulated_batches_reached_before_iter_count_update(self):
+    def _accumulated_batches_reached_before_iter_count_update(self) -> bool:
         """
         Determine if accumulation will be finished by the end of the current batch.
         This returns the correct answer only if the loop iteration count has not yet been updated for the current batch
         in progress. Use `_accumulated_batches_reached_after_iter_count_update` otherwise.
         """
->>>>>>> 7de848db
         # TODO(@awaelchli): use progress tracking of batches instead of iteration count, because iteration count may
         #  reset iteration count is required to be global here, not reset
         return (self.iteration_count + 1) % self.trainer.accumulate_grad_batches == 0

# Copyright The PyTorch Lightning team.
#
# Licensed under the Apache License, Version 2.0 (the "License");
# you may not use this file except in compliance with the License.
# You may obtain a copy of the License at
#
#     http://www.apache.org/licenses/LICENSE-2.0
#
# Unless required by applicable law or agreed to in writing, software
# distributed under the License is distributed on an "AS IS" BASIS,
# WITHOUT WARRANTIES OR CONDITIONS OF ANY KIND, either express or implied.
# See the License for the specific language governing permissions and
# limitations under the License.
import contextlib
from collections import defaultdict
from typing import Any, Callable, DefaultDict, Dict, Generator, Iterable, List, Optional, Union

import torch
from torch import Tensor
from torch.nn import Module
from torch.optim import Optimizer
from torch.utils.data import DataLoader

import pytorch_lightning as pl
from pytorch_lightning.plugins.precision import ApexMixedPrecisionPlugin, NativeMixedPrecisionPlugin, PrecisionPlugin
from pytorch_lightning.plugins.training_type import TrainingTypePlugin
from pytorch_lightning.trainer.states import TrainerFn
from pytorch_lightning.utilities import _NATIVE_AMP_AVAILABLE, rank_zero_warn
from pytorch_lightning.utilities.apply_func import apply_to_collection, move_data_to_device
from pytorch_lightning.utilities.enums import AMPType, GradClipAlgorithmType, LightningEnum
from pytorch_lightning.utilities.types import STEP_OUTPUT

if _NATIVE_AMP_AVAILABLE:
    from torch.cuda.amp import GradScaler


class Accelerator:
    """
    The Accelerator Base Class.
    An Accelerator is meant to deal with one type of Hardware.

    Currently there are accelerators for:

    - CPU
    - GPU
    - TPU

    Each Accelerator gets two plugins upon initialization:
    One to handle differences from the training routine and one to handle different precisions.

    """

    def __init__(
        self,
        precision_plugin: PrecisionPlugin,
        training_type_plugin: TrainingTypePlugin,
    ) -> None:
        """
        Args:
            precision_plugin: the plugin to handle precision-specific parts
            training_type_plugin: the plugin to handle different training routines
        """
        self.precision_plugin = precision_plugin
        self.training_type_plugin = training_type_plugin

        self.optimizers: List = []
        self.lr_schedulers: List = []
        self.optimizer_frequencies: List = []

    def connect(self, model: 'pl.LightningModule') -> None:
        """Transfers ownership of the model to this plugin"""
        self.training_type_plugin.connect(model)

    def setup_environment(self) -> None:
        """
        Setup any processes or distributed connections.
        This is called before the LightningModule/DataModule setup hook
        which allows the user to access the accelerator environment before setup is complete.
        """
        self.training_type_plugin.setup_environment()

    def setup(self, trainer: 'pl.Trainer', model: 'pl.LightningModule') -> None:
        """
        Setup plugins for the trainer fit and creates optimizers.

        Args:
            trainer: the trainer instance
            model: the LightningModule
        """
        self.setup_training_type_plugin(model)
        if not self.training_type_plugin.setup_optimizers_in_pre_dispatch:
            self.setup_optimizers(trainer)
        self.setup_precision_plugin()

    def start_training(self, trainer: 'pl.Trainer') -> None:
        self.training_type_plugin.start_training(trainer)

    def start_evaluating(self, trainer: 'pl.Trainer') -> None:
        self.training_type_plugin.start_evaluating(trainer)

    def start_predicting(self, trainer: 'pl.Trainer') -> None:
        self.training_type_plugin.start_predicting(trainer)

    def pre_dispatch(self, trainer: 'pl.Trainer') -> None:
        """Hook to do something before the training/evaluation/prediction starts."""
        self._move_optimizer_state()

        self.training_type_plugin.pre_dispatch()
        if self.training_type_plugin.setup_optimizers_in_pre_dispatch:
            self.setup_optimizers(trainer)

        self.precision_plugin.pre_dispatch()

    def _move_optimizer_state(self) -> None:
        """ Moves the state of the optimizers to the GPU if needed. """
        for opt in self.optimizers:
            state: DefaultDict = defaultdict(dict)
            for p, v in opt.state.items():
                state[p] = apply_to_collection(v, torch.Tensor, move_data_to_device, self.root_device)
            opt.state = state

    def dispatch(self, trainer: 'pl.Trainer') -> None:
        """Hook to do something before the training/evaluation/prediction starts."""
        self.training_type_plugin.dispatch(trainer)
        self.precision_plugin.dispatch(trainer)

    def post_dispatch(self, trainer: 'pl.Trainer') -> None:
        """Hook to do something after the training/evaluation/prediction starts."""
        self.training_type_plugin.post_dispatch()
        self.precision_plugin.post_dispatch()

    @property
    def model(self) -> Module:
        """
        Returns the model. This can also be a wrapped LightningModule.
        For retrieving the pure LightningModule use :attr:`Accelerator.lightning_module`
        """
        return self.training_type_plugin.model

    @model.setter
    def model(self, new_model: Module) -> None:
        self.training_type_plugin.model = new_model

    @property
    def lightning_module(self) -> 'pl.LightningModule':
        """
        Returns the pure LightningModule.
        To get the potentially wrapped model use :attr:`Accelerator.model`
        """
        return self.training_type_plugin.lightning_module

    @property
    def root_device(self) -> torch.device:
        return self.training_type_plugin.root_device

    def teardown(self) -> None:
        """
        This method is called to teardown the training process.
        It is the right place to release memory and free other ressources.

        By default we add a barrier here to synchronize processes before returning
        control back to the caller.
        """
        self.barrier("teardown")

    def batch_to_device(
        self, batch: Any, device: Optional[torch.device] = None, dataloader_idx: Optional[int] = None
    ) -> Any:
        """Moves the batch to the correct device.
        The returned batch is of the same type as the input batch, just having all tensors on the correct device.

        Args:
            batch: The batch of samples to move to the correct device
            device: The target device
            dataloader_idx: The index of the dataloader to which the batch belongs.
        """
        model = self.lightning_module

        if model is not None:
            return model._apply_batch_transfer_handler(batch, device, dataloader_idx)

        return move_data_to_device(batch, device)

    def on_train_start(self) -> None:
        """Hook to do something upon the training start"""
        pass

    def training_step(
        self,
        step_kwargs: Dict[str, Union[Any, int]],
    ) -> STEP_OUTPUT:
        """The actual training step.

        Args:
            step_kwargs: the arguments for the models training step. Can consist of the following:

                - batch (:class:`~torch.Tensor` | (:class:`~torch.Tensor`, ...) | [:class:`~torch.Tensor`, ...]):
                  The output of your :class:`~torch.utils.data.DataLoader`. A tensor, tuple or list.
                - batch_idx (int): Integer displaying index of this batch
                - optimizer_idx (int): When using multiple optimizers, this argument will also be present.
                - hiddens(:class:`~torch.Tensor`): Passed in if
                  :paramref:`~pytorch_lightning.core.lightning.LightningModule.truncated_bptt_steps` > 0.
        """
<<<<<<< HEAD
=======
        step_kwargs = self.to_device(step_kwargs)

>>>>>>> f4f51e0d
        with self.precision_plugin.train_step_context(), self.training_type_plugin.train_step_context():
            return self.training_type_plugin.training_step(*step_kwargs.values())

    def post_training_step(self) -> None:
        self.training_type_plugin.post_training_step()

    def validation_step(self, step_kwargs: Dict[str, Union[Any, int]]) -> Optional[STEP_OUTPUT]:
        """The actual validation step.

        Args:
            step_kwargs: the arguments for the models validation step. Can consist of the following:

                - batch (:class:`~torch.Tensor` | (:class:`~torch.Tensor`, ...) | [:class:`~torch.Tensor`, ...]):
                  The output of your :class:`~torch.utils.data.DataLoader`. A tensor, tuple or list.
                - batch_idx (int): The index of this batch
                - dataloader_idx (int): The index of the dataloader that produced this batch
                  (only if multiple val dataloaders used)
        """
<<<<<<< HEAD
=======
        step_kwargs = self.to_device(step_kwargs)

>>>>>>> f4f51e0d
        with self.precision_plugin.val_step_context(), self.training_type_plugin.val_step_context():
            return self.training_type_plugin.validation_step(*step_kwargs.values())

    def test_step(self, step_kwargs: Dict[str, Union[Any, int]]) -> Optional[STEP_OUTPUT]:
        """The actual test step.

        Args:
            step_kwargs: the arguments for the models test step. Can consist of the following:

                - batch (:class:`~torch.Tensor` | (:class:`~torch.Tensor`, ...) | [:class:`~torch.Tensor`, ...]):
                  The output of your :class:`~torch.utils.data.DataLoader`. A tensor, tuple or list.
                - batch_idx (int): The index of this batch.
                - dataloader_idx (int): The index of the dataloader that produced this batch
                  (only if multiple test dataloaders used).
        """
<<<<<<< HEAD
=======
        step_kwargs = self.to_device(step_kwargs)

>>>>>>> f4f51e0d
        with self.precision_plugin.test_step_context(), self.training_type_plugin.test_step_context():
            return self.training_type_plugin.test_step(*step_kwargs.values())

    def predict_step(self, step_kwargs: Dict[str, Union[Any, int]]) -> STEP_OUTPUT:
        """The actual predict step.

        Args:
            step_kwargs: the arguments for the models predict step. Can consist of the following:

                - batch (:class:`~torch.Tensor` | (:class:`~torch.Tensor`, ...) | [:class:`~torch.Tensor`, ...]):
                  The output of your :class:`~torch.utils.data.DataLoader`. A tensor, tuple or list.
                - batch_idx (int): The index of this batch.
                - dataloader_idx (int): The index of the dataloader that produced this batch
                  (only if multiple predict dataloaders used).
        """
<<<<<<< HEAD
=======
        step_kwargs = self.to_device(step_kwargs)

>>>>>>> f4f51e0d
        with self.precision_plugin.predict_step_context(), self.training_type_plugin.predict_step_context():
            return self.training_type_plugin.predict_step(*step_kwargs.values())

    def training_step_end(self, output: STEP_OUTPUT) -> STEP_OUTPUT:
        """A hook to do something at the end of the training step

        Args:
            output: the output of the training step
        """
        return self.training_type_plugin.training_step_end(output)

    def test_step_end(self, output: Optional[STEP_OUTPUT]) -> Optional[STEP_OUTPUT]:
        """A hook to do something at the end of the test step

        Args:
            output: the output of the test step
        """
        return self.training_type_plugin.test_step_end(output)

    def validation_step_end(self, output: Optional[STEP_OUTPUT]) -> Optional[STEP_OUTPUT]:
        """A hook to do something at the end of the validation step

        Args:
            output: the output of the validation step
        """
        return self.training_type_plugin.validation_step_end(output)

    def backward(
        self,
        closure_loss: Tensor,
        optimizer: Optimizer,
        optimizer_idx: int,
        should_accumulate: bool,
        *args: Any,
        **kwargs: Any,
    ) -> Tensor:
        """Forwards backward-calls to the precision plugin.

        Args:
            closure_loss: a tensor holding the loss value to backpropagate
            should_accumulate: whether to accumulate gradients
        """
        self.training_type_plugin.pre_backward(closure_loss, should_accumulate, optimizer, optimizer_idx)

        output = self.precision_plugin.backward(
            self.lightning_module, closure_loss, optimizer, optimizer_idx, should_accumulate, *args, **kwargs
        )

        self.training_type_plugin.post_backward(closure_loss, should_accumulate, optimizer, optimizer_idx)

        return output

    def optimizer_step(self, optimizer: Optimizer, opt_idx: int, lambda_closure: Callable, **kwargs: Any) -> None:
        """performs the actual optimizer step.

        Args:
            optimizer: the optimizer performing the step
            opt_idx: index of the current optimizer
            lambda_closure: closure calculating the loss value

        """
        make_optimizer_step = self.precision_plugin.pre_optimizer_step(
            self.lightning_module, optimizer, opt_idx, lambda_closure, **kwargs
        )
        if make_optimizer_step:
            self.run_optimizer_step(optimizer, opt_idx, lambda_closure, **kwargs)
        self.precision_plugin.post_optimizer_step(optimizer, opt_idx)
        self.training_type_plugin.post_optimizer_step(optimizer, opt_idx, **kwargs)

    def run_optimizer_step(
        self, optimizer: Optimizer, optimizer_idx: int, lambda_closure: Callable, **kwargs: Any
    ) -> None:
        self.training_type_plugin.optimizer_step(optimizer, lambda_closure=lambda_closure, **kwargs)

    def optimizer_zero_grad(self, current_epoch: int, batch_idx: int, optimizer: Optimizer, opt_idx: int) -> None:
        """Zeros all model parameter's gradients"""
        model_ref = self.lightning_module
        model_ref.optimizer_zero_grad(current_epoch, batch_idx, optimizer, opt_idx)

    def clip_gradients(
        self,
        optimizer: Optimizer,
        clip_val: Union[int, float],
        gradient_clip_algorithm: GradClipAlgorithmType = GradClipAlgorithmType.NORM,
    ) -> None:
        """clips all the optimizer parameters to the given value"""
        self.precision_plugin.clip_gradients(
            optimizer,
            clip_val,
            gradient_clip_algorithm=gradient_clip_algorithm,
            model=self.model,
        )

    def on_train_epoch_end(self) -> None:
        """Hook to do something on the end of an training epoch."""
        pass

    def on_train_end(self) -> None:
        """Hook to do something at the end of the training"""
        pass

    def setup_optimizers(self, trainer: 'pl.Trainer') -> None:
        """
        Creates optimizers and schedulers

        Args:
            trainer: the Trainer, these optimizers should be connected to
        """
        if trainer.state.fn not in (TrainerFn.FITTING, TrainerFn.TUNING):
            return
        optimizers, lr_schedulers, optimizer_frequencies = self.training_type_plugin.init_optimizers(
            trainer=trainer, model=self.lightning_module
        )
        self.optimizers = optimizers
        self.lr_schedulers = lr_schedulers
        self.optimizer_frequencies = optimizer_frequencies

    def setup_training_type_plugin(self, model: 'pl.LightningModule') -> None:
        """Attaches the training type plugin to the accelerator."""
        self.training_type_plugin.setup(model)

    def setup_precision_plugin(self) -> None:
        """Attaches the precision plugin to the accelerator"""
        model, optimizers, schedulers = self.precision_plugin.connect(self.model, self.optimizers, self.lr_schedulers)
        self.model = model
        self.optimizers = optimizers
        self.schedulers = schedulers

    def to_device(self, step_kwargs: Dict[str, Union[Any, int]]) -> Dict[str, Union[Any, int]]:
        """Pushes the batch to the root device"""
        step_kwargs['batch'] = self.batch_to_device(
            step_kwargs['batch'], self.root_device, dataloader_idx=step_kwargs.get('dataloader_idx', None)
        )
        return step_kwargs

    @property
    def amp_backend(self) -> Optional[LightningEnum]:
        if isinstance(self.precision_plugin, ApexMixedPrecisionPlugin):
            return AMPType.APEX
        elif isinstance(self.precision_plugin, NativeMixedPrecisionPlugin):
            return AMPType.NATIVE
        return None

    @property
    def precision(self) -> Union[str, int]:
        return self.precision_plugin.precision

    @property
    def scaler(self) -> Optional['GradScaler']:
        return getattr(self.precision_plugin, 'scaler', None)

    @property
    def rpc_enabled(self) -> bool:
        return self.training_type_plugin.rpc_enabled

    def optimizer_state(self, optimizer: Optimizer) -> Dict[str, Tensor]:
        """
        Returns state of an optimizer. Allows for syncing/collating optimizer state from processes in custom
        plugins.
        """
        return getattr(self.training_type_plugin, 'optimizer_state', lambda x: x.state_dict())(optimizer)

    def lightning_module_state_dict(self) -> Dict[str, Union[Any, Tensor]]:
        """
        Returns state of model. Allows for syncing/collating model state from processes in custom plugins.
        """
        return self.training_type_plugin.lightning_module_state_dict()

    def on_save(self, checkpoint: Dict[str, Union[Any, Tensor]]) -> Dict[str, Union[Any, Tensor]]:
        return self.training_type_plugin.on_save(checkpoint)

    def barrier(self, name: Optional[str] = None) -> None:
        self.training_type_plugin.barrier(name=name)

    def broadcast(self, obj: object, src: int = 0) -> object:
        """Broadcasts an object to all processes, such that the src object is broadcast to all other ranks if needed.

        Args:
            obj: Object to broadcast to all process, usually a tensor or collection of tensors.
            src: The source rank of which the object will be broadcast from
        """
        return self.training_type_plugin.broadcast(obj, src)

    def all_gather(self, tensor: Tensor, group: Optional[Any] = None, sync_grads: bool = False) -> Tensor:
        """
        Function to gather a tensor from several distributed processes.

        Args:
            tensor: tensor of shape (batch, ...)
            group: the process group to gather results from. Defaults to all processes (world)
            sync_grads: flag that allows users to synchronize gradients for all_gather op

        Return:
            A tensor of shape (world_size, batch, ...)
        """
        return self.training_type_plugin.all_gather(tensor, group=group, sync_grads=sync_grads)

    def process_dataloader(self, dataloader: Union[Iterable, DataLoader]) -> Union[Iterable, DataLoader]:
        """Wraps the dataloader if necessary

        Args:
            dataloader: iterable. Ideally of type: :class:`torch.utils.data.DataLoader`
        """
        return self.training_type_plugin.process_dataloader(dataloader)

    @property
    def results(self) -> Any:
        """
        The results of the last run will be cached within the training type plugin.
        In distributed training, we make sure to transfer the results to the appropriate master process.
        """
        return self.training_type_plugin.results

    @contextlib.contextmanager
    def model_sharded_context(self) -> Generator[None, None, None]:
        """
        Provide hook to create modules in a distributed aware context. This is useful for when we'd like to
        shard the model instantly - useful for extremely large models. Can save memory and
        initialization time.

        Returns:
            Model parallel context.
        """
        with self.training_type_plugin.model_sharded_context():
            yield

    # todo: remove in v1.5
    def connect_training_type_plugin(self, plugin: TrainingTypePlugin, model: 'pl.LightningModule') -> None:
        """
        Attaches the training type plugin to the accelerator.
        Also transfers ownership of the model to this plugin

        .. deprecated::v1.3
            Will be removed in v1.5.0.
        """
        rank_zero_warn(
            'Accelerator method `connect_training_type_plugin` was deprecated in v1.3.'
            ' It will be removed in v1.5.'
        )
        self.setup_training_type_plugin(model)

    # todo: remove in v1.5
    def connect_precision_plugin(self, plugin: PrecisionPlugin) -> None:
        """Attaches the precision plugin to the accelerator

        .. deprecated::v1.3
            Will be removed in v1.5.0.
        """
        rank_zero_warn(
            'Accelerator method `connect_precision_plugin` was deprecated in v1.3.'
            ' It will be removed in v1.5.'
        )
        self.setup_precision_plugin()

    def save_checkpoint(self, checkpoint: Dict[str, Any], filepath: str) -> None:
        """Save model/training states as a checkpoint file through state-dump and file-write.

        Args:
            checkpoint: dict containing model and trainer state
            filepath: write-target file's path
        """
        self.training_type_plugin.save_checkpoint(checkpoint, filepath)

    @property
    def call_configure_sharded_model_hook(self) -> bool:
        """
        Allow model parallel hook to be called in suitable environments determined by the training type plugin.
        This is useful for when we want to shard the model once within fit.

        Returns:
            True if we want to call the model parallel setup hook.
        """
        return self.training_type_plugin.call_configure_sharded_model_hook

    @call_configure_sharded_model_hook.setter
    def call_configure_sharded_model_hook(self, mode: bool) -> None:
        self.training_type_plugin.call_configure_sharded_model_hook = mode

    @property
    def setup_optimizers_in_pre_dispatch(self) -> bool:
        """
        Override to delay setting optimizers and schedulers till after dispatch.
        This is useful when the `TrainingTypePlugin` requires operating on the wrapped accelerator model.
        However this may break certain precision plugins such as APEX which require optimizers to be set.

        Returns:
            If True, delay setup optimizers until `pre_dispatch`, else call within `setup`.
        """
        return self.training_type_plugin.setup_optimizers_in_pre_dispatch

    def update_global_step(self, total_batch_idx: int, current_global_step: int) -> int:
        return self.training_type_plugin.update_global_step(total_batch_idx, current_global_step)<|MERGE_RESOLUTION|>--- conflicted
+++ resolved
@@ -201,11 +201,6 @@
                 - hiddens(:class:`~torch.Tensor`): Passed in if
                   :paramref:`~pytorch_lightning.core.lightning.LightningModule.truncated_bptt_steps` > 0.
         """
-<<<<<<< HEAD
-=======
-        step_kwargs = self.to_device(step_kwargs)
-
->>>>>>> f4f51e0d
         with self.precision_plugin.train_step_context(), self.training_type_plugin.train_step_context():
             return self.training_type_plugin.training_step(*step_kwargs.values())
 
@@ -224,11 +219,6 @@
                 - dataloader_idx (int): The index of the dataloader that produced this batch
                   (only if multiple val dataloaders used)
         """
-<<<<<<< HEAD
-=======
-        step_kwargs = self.to_device(step_kwargs)
-
->>>>>>> f4f51e0d
         with self.precision_plugin.val_step_context(), self.training_type_plugin.val_step_context():
             return self.training_type_plugin.validation_step(*step_kwargs.values())
 
@@ -244,11 +234,6 @@
                 - dataloader_idx (int): The index of the dataloader that produced this batch
                   (only if multiple test dataloaders used).
         """
-<<<<<<< HEAD
-=======
-        step_kwargs = self.to_device(step_kwargs)
-
->>>>>>> f4f51e0d
         with self.precision_plugin.test_step_context(), self.training_type_plugin.test_step_context():
             return self.training_type_plugin.test_step(*step_kwargs.values())
 
@@ -264,11 +249,6 @@
                 - dataloader_idx (int): The index of the dataloader that produced this batch
                   (only if multiple predict dataloaders used).
         """
-<<<<<<< HEAD
-=======
-        step_kwargs = self.to_device(step_kwargs)
-
->>>>>>> f4f51e0d
         with self.precision_plugin.predict_step_context(), self.training_type_plugin.predict_step_context():
             return self.training_type_plugin.predict_step(*step_kwargs.values())
 
